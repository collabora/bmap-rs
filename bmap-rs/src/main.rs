--- conflicted
+++ resolved
@@ -145,7 +145,6 @@
 
     println!("Found bmap file: {}", bmap.display());
 
-<<<<<<< HEAD
     let bmap = match input_type {
         Input::Local(_) => {
             let mut b = File::open(&bmap).context("Failed to open bmap file")?;
@@ -153,22 +152,6 @@
             b.read_to_string(&mut xml)?;
             Bmap::from_xml(&xml)?
         }
-=======
-    let mut b = File::open(&bmap).context("Failed to open bmap file")?;
-    let mut xml = String::new();
-    b.read_to_string(&mut xml)?;
-
-    let bmap = Bmap::from_xml(&xml)?;
-    let mut output = std::fs::OpenOptions::new()
-        .write(true)
-        .create(true)
-        .open(c.dest)?;
-
-    if output.metadata()?.is_file() {
-        ftruncate(output.as_raw_fd(), bmap.image_size() as i64)
-            .context("Failed to truncate file")?;
-    }
->>>>>>> 90a3ff4e
 
         Input::Remote(_) => {
             let url_bmap = bmap
@@ -202,8 +185,10 @@
                 .create(true)
                 .open(c.dest)?;
 
-            ftruncate(output.as_raw_fd(), bmap.image_size() as i64)
-                .context("Failed to truncate file")?;
+            if output.metadata()?.is_file() {
+                ftruncate(output.as_raw_fd(), bmap.image_size() as i64)
+                    .context("Failed to truncate file")?;
+            }
             bmap::copy(&mut input, &mut output, &bmap)?;
             println!("Done: Syncing...");
             output.sync_all().expect("Sync failure");
